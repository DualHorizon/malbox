name: rust build & test
<<<<<<< HEAD
=======

>>>>>>> d3aee001
on:
  push:
    branches: [ "main", "dev/*" ]
  pull_request:
    branches: [ "main", "dev/*" ]

env:
  CARGO_TERM_COLOR: always

jobs:
  build:
    runs-on: ubuntu-latest
<<<<<<< HEAD
    
    services:
      postgres:
        image: postgres
        env:
          POSTGRES_PASSWORD: password
        ports:
          - 5432:5432
        options: >-
          --health-cmd pg_isready
          --health-interval 10s
          --health-timeout 5s
          --health-retries 5

=======
>>>>>>> d3aee001
    steps:
    - uses: actions/checkout@v3

    - name: Update dependencies
      run: cargo update --verbose

    - name: Build
      run: cargo build --verbose

    - name: Run tests
      run: cargo test --verbose<|MERGE_RESOLUTION|>--- conflicted
+++ resolved
@@ -1,8 +1,4 @@
 name: rust build & test
-<<<<<<< HEAD
-=======
-
->>>>>>> d3aee001
 on:
   push:
     branches: [ "main", "dev/*" ]
@@ -15,7 +11,6 @@
 jobs:
   build:
     runs-on: ubuntu-latest
-<<<<<<< HEAD
     
     services:
       postgres:
@@ -30,8 +25,6 @@
           --health-timeout 5s
           --health-retries 5
 
-=======
->>>>>>> d3aee001
     steps:
     - uses: actions/checkout@v3
 
